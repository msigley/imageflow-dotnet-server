﻿using Microsoft.AspNetCore.Hosting;
using Microsoft.AspNetCore.Http;
using Microsoft.Extensions.Caching.Memory;
using Microsoft.Extensions.Logging;
using System;
using System.Collections.Generic;
using System.IO;
using System.Linq;
using System.Text;
using System.Threading;
using System.Threading.Tasks;
using Imageflow.Server.Extensibility;
using Imazen.Common.Extensibility.ClassicDiskCache;
using Imazen.Common.Storage;
using Microsoft.Extensions.Caching.Distributed;
using Microsoft.Net.Http.Headers;

namespace Imageflow.Server
{
    public class ImageflowMiddleware
    {
        private readonly RequestDelegate next;
        private readonly ILogger<ImageflowMiddleware> logger;
        private readonly IWebHostEnvironment env;
        private readonly IMemoryCache memoryCache;
        private readonly IDistributedCache distributedCache;
        private readonly IClassicDiskCache diskCache;
        private readonly ISqliteCache sqliteCache;
        private readonly BlobProvider blobProvider;
        private readonly DiagnosticsPage diagnosticsPage;
        private readonly ImageflowMiddlewareOptions options;
        

        public ImageflowMiddleware(
            RequestDelegate next, 
            IWebHostEnvironment env, 
            IEnumerable<ILogger<ImageflowMiddleware>> logger, 
            IEnumerable<IMemoryCache> memoryCache, 
            IEnumerable<IDistributedCache> distributedCache, 
            IEnumerable<ISqliteCache> sqliteCaches,
            IEnumerable<IClassicDiskCache> diskCache, 
            IEnumerable<IBlobProvider> blobProviders, 
            ImageflowMiddlewareOptions options)
        {
            this.next = next;
            this.options = options;
            this.env = env;
            this.logger = logger.FirstOrDefault();
            this.memoryCache = memoryCache.FirstOrDefault();
            this.diskCache = diskCache.FirstOrDefault();
            this.distributedCache = distributedCache.FirstOrDefault();
            this.sqliteCache = sqliteCaches.FirstOrDefault();
            var providers = blobProviders.ToList();
            var mappedPaths = options.MappedPaths.ToList();
            if (options.MapWebRoot)
            {
                if (this.env?.WebRootPath == null)
                    throw new InvalidOperationException("Cannot call MapWebRoot if env.WebRootPath is null");
                mappedPaths.Add(new PathMapping("/", this.env.WebRootPath));
            }

            blobProvider = new BlobProvider(providers, mappedPaths);
            diagnosticsPage = new DiagnosticsPage(env, this.logger, this.memoryCache, this.distributedCache, this.diskCache, providers);
        }

        public async Task Invoke(HttpContext context)
        {
            var path = context.Request.Path;

            // Delegate to the diagnostics page if it is requested
            if (diagnosticsPage.MatchesPath(path.Value))
            {
                await diagnosticsPage.Invoke(context);
                return;
            }

            // We only handle requests with an image extension, period. 
            if (!PathHelpers.IsImagePath(path))
            {
                await next.Invoke(context);
                return;
            }


            var imageJobInfo = new ImageJobInfo(context, options, blobProvider);

            if (!imageJobInfo.Authorized)
            {
                await NotAuthorized(context);
                return;
            }

            // If the file is definitely missing hand to the next middleware
            // Remote providers will fail late rather than make 2 requests
            if (!imageJobInfo.PrimaryBlobMayExist())
            {
                await next.Invoke(context);
                return;
            }



            var memoryCacheEnabled = memoryCache != null && options.AllowMemoryCaching && imageJobInfo.NeedsCaching();
            var diskCacheEnabled = diskCache != null && options.AllowDiskCaching && imageJobInfo.NeedsCaching();
            var distributedCacheEnabled = distributedCache != null && options.AllowDistributedCaching && imageJobInfo.NeedsCaching();
            var sqliteCacheEnabled = sqliteCache != null && options.AllowSqliteCaching && imageJobInfo.NeedsCaching();


            string cacheKey = null;
            if (memoryCacheEnabled || diskCacheEnabled || distributedCacheEnabled | sqliteCacheEnabled)
            {

                cacheKey = await imageJobInfo.GetFastCacheKey();

                if (context.Request.Headers.TryGetValue(HeaderNames.IfNoneMatch, out var etag) && cacheKey == etag)
                {
                    context.Response.StatusCode = StatusCodes.Status304NotModified;
                    context.Response.ContentLength = 0;
                    context.Response.ContentType = null;
                    return;
                }
            }

            try
            {
                if (sqliteCacheEnabled)
                {
                    await ProcessWithSqliteCache(context, cacheKey, imageJobInfo);
                }
                else if (diskCacheEnabled)
                {
                    await ProcessWithDiskCache(context, cacheKey, imageJobInfo);
                }
                else if (memoryCacheEnabled)
                {
                    await ProcessWithMemoryCache(context, cacheKey, imageJobInfo);
                    // ReSharper disable once ConditionIsAlwaysTrueOrFalse
                }
                else if (distributedCacheEnabled)
                {
                    await ProcessWithDistributedCache(context, cacheKey, imageJobInfo);
                }
                else
                {
                    await ProcessWithNoCache(context, imageJobInfo);
                }
            }
            catch (BlobMissingException e)
            {
                await NotFound(context, e);
            }
        }

        private async Task NotAuthorized(HttpContext context)
        {
            var s = "You are not authorized to access the given resource.";
            
            context.Response.StatusCode = 403;
            context.Response.ContentType = "text/plain; charset=utf-8";
            var bytes = Encoding.UTF8.GetBytes(s);
            context.Response.ContentLength = bytes.Length;
            await context.Response.Body.WriteAsync(bytes, 0, bytes.Length);
        }
        
        private async Task NotFound(HttpContext context, BlobMissingException e)
        {
            var s = "The specified resource does not exist.\r\n" + e.Message;
            
            context.Response.StatusCode = 404;
            context.Response.ContentType = "text/plain; charset=utf-8";
            var bytes = Encoding.UTF8.GetBytes(s);
            context.Response.ContentLength = bytes.Length;
            await context.Response.Body.WriteAsync(bytes, 0, bytes.Length);
        }


        private async Task ProcessWithDiskCache(HttpContext context, string cacheKey, ImageJobInfo info)
        {
            var cacheResult = await diskCache.GetOrCreate(cacheKey, info.EstimatedFileExtension, async (stream) =>
            {
                if (info.HasParams)
                {
                    logger?.LogInformation($"DiskCache Miss: Processing image {info.FinalVirtualPath}?{info}");

 
                    var result = await info.ProcessUncached();
                    await stream.WriteAsync(result.ResultBytes.Array, result.ResultBytes.Offset,
                        result.ResultBytes.Count,
                        CancellationToken.None);
                    await stream.FlushAsync();
                }
                else
                {
                    logger?.LogInformation($"DiskCache Miss: Proxying image {info.FinalVirtualPath}");
<<<<<<< HEAD
                    
                    await using var sourceStream = (await info.GetPrimaryBlob()).OpenRead();
                    await sourceStream.CopyToAsync(stream);
                    await stream.FlushAsync();
=======
                    await info.CopyPrimaryBlobToAsync(stream);
>>>>>>> 6668a72e
                }
            });

            // Note that using estimated file extension instead of parsing magic bytes will lead to incorrect content-type
            // values when the source file has a mismatched extension.

            if (cacheResult.Data != null)
            {
                if (cacheResult.Data.Length < 1)
                {
                    throw new InvalidOperationException("DiskCache returned cache entry with zero bytes");
                }
                context.Response.ContentType = PathHelpers.ContentTypeForImageExtension(info.EstimatedFileExtension);
                context.Response.ContentLength = cacheResult.Data.Length; //ReadOnlyMemoryStream, so it supports seeking
                SetCachingHeaders(context, cacheKey);
                await cacheResult.Data.CopyToAsync(context.Response.Body);
            }
            else
            {
                logger?.LogInformation("Serving {0}?{1} from disk cache {2}", info.FinalVirtualPath, info.CommandString, cacheResult.RelativePath);
                await ServeFileFromDisk(context, cacheResult.PhysicalPath, cacheKey,
                    PathHelpers.ContentTypeForImageExtension(info.EstimatedFileExtension));
            }
        }

        private async Task ServeFileFromDisk(HttpContext context, string path, string etag, string contentType)
        {
            await using var readStream = File.OpenRead(path);
            if (readStream.Length < 1)
            {
                throw new InvalidOperationException("DiskCache file entry has zero bytes");
            }
            context.Response.ContentLength = readStream.Length;
            context.Response.ContentType = contentType;
            SetCachingHeaders(context, etag);
            await readStream.CopyToAsync(context.Response.Body);
        }

        private async Task ProcessWithMemoryCache(HttpContext context, string cacheKey, ImageJobInfo info)
        {
            var isCached = memoryCache.TryGetValue(cacheKey, out ArraySegment<byte> imageBytes);
            var isContentTypeCached = memoryCache.TryGetValue(cacheKey + ".contentType", out string contentType);
            if (isCached && isContentTypeCached)
            {
                logger?.LogInformation("Serving {0}?{1} from memory cache", info.FinalVirtualPath, info.CommandString);
            }
            else
            {
                
                if (info.HasParams)
                {
                    logger?.LogInformation($"Memory Cache Miss: Processing image {info.FinalVirtualPath}?{info.CommandString}");

                    var imageData = await info.ProcessUncached();
                    imageBytes = imageData.ResultBytes;
                    contentType = imageData.ContentType;
                }
                else
                {
                    logger?.LogInformation($"Memory Cache Miss: Proxying image {info.FinalVirtualPath}?{info.CommandString}");

                    contentType = PathHelpers.ContentTypeForImageExtension(info.EstimatedFileExtension);
                    imageBytes = new ArraySegment<byte>(await info.GetPrimaryBlobBytesAsync());
                }

                // Set cache options.
                var cacheEntryOptions = new MemoryCacheEntryOptions()
                    .SetSize(imageBytes.Count)
                    .SetSlidingExpiration(options.MemoryCacheSlidingExpiration);
                
                var cacheEntryMetaOptions = new MemoryCacheEntryOptions()
                    .SetSize(contentType.Length * 2)
                    .SetSlidingExpiration(options.MemoryCacheSlidingExpiration);
                
                memoryCache.Set(cacheKey, imageBytes, cacheEntryOptions);
                memoryCache.Set(cacheKey + ".contentType", contentType, cacheEntryMetaOptions);
            }

            // write to stream
            context.Response.ContentType = contentType;
            context.Response.ContentLength = imageBytes.Count;
            SetCachingHeaders(context, cacheKey);


            await context.Response.Body.WriteAsync(imageBytes.Array, imageBytes.Offset, imageBytes.Count);
        }

        private async Task ProcessWithDistributedCache(HttpContext context, string cacheKey, ImageJobInfo info)
        {
            var imageBytes = await distributedCache.GetAsync(cacheKey);
            var contentType = await distributedCache.GetStringAsync(cacheKey + ".contentType");
            if (imageBytes != null && contentType != null)
            {
                logger?.LogInformation("Serving {0}?{1} from distributed cache", info.FinalVirtualPath, info.CommandString);
            }
            else
            {

               
                if (info.HasParams)
                {
                    logger?.LogInformation($"Distributed Cache Miss: Processing image {info.FinalVirtualPath}?{info.CommandString}");

                    var imageData = await info.ProcessUncached();
                    imageBytes = imageData.ResultBytes.Count != imageData.ResultBytes.Array?.Length 
                        ? imageData.ResultBytes.ToArray() 
                        : imageData.ResultBytes.Array;

                    contentType = imageData.ContentType;
                }
                else
                {
                    logger?.LogInformation($"Distributed Cache Miss: Proxying image {info.FinalVirtualPath}?{info.CommandString}");

                    contentType = PathHelpers.ContentTypeForImageExtension(info.EstimatedFileExtension);
                    imageBytes = await info.GetPrimaryBlobBytesAsync();
                }

                // Set cache options.
                var cacheEntryOptions = new DistributedCacheEntryOptions()
                    .SetSlidingExpiration(options.DistributedCacheSlidingExpiration);
    
                await distributedCache.SetAsync(cacheKey, imageBytes, cacheEntryOptions);
                await distributedCache.SetStringAsync(cacheKey + ".contentType", contentType, cacheEntryOptions);
            }

            // write to stream
            context.Response.ContentType = contentType;
            context.Response.ContentLength = imageBytes.Length;
            SetCachingHeaders(context, cacheKey);

            await context.Response.Body.WriteAsync(imageBytes, 0, imageBytes.Length);
        }
        private async Task ProcessWithSqliteCache(HttpContext context, string cacheKey, ImageJobInfo info)
        {
            var cacheResult = await sqliteCache.GetOrCreate(cacheKey, async () =>
            {
                if (info.HasParams)
                {
                    logger?.LogInformation($"Sqlite Cache Miss: Processing image {info.FinalVirtualPath}?{info.CommandString}");

                    var imageData = await info.ProcessUncached();
                    var imageBytes = imageData.ResultBytes.Count != imageData.ResultBytes.Array?.Length
                        ? imageData.ResultBytes.ToArray()
                        : imageData.ResultBytes.Array;

                    var contentType = imageData.ContentType;
                    return new SqliteCacheEntry()
                    {
                        ContentType = contentType,
                        Data = imageBytes
                    };
                }
                else
                {
                    logger?.LogInformation($"Sqlite Cache Miss: Proxying image {info.FinalVirtualPath}?{info.CommandString}");

                    var contentType = PathHelpers.ContentTypeForImageExtension(info.EstimatedFileExtension);
                    return new SqliteCacheEntry()
                    {
                        ContentType = contentType,
                        Data = await info.GetPrimaryBlobBytesAsync()
                    };
                }
            });
            

            // write to stream
            context.Response.ContentType = cacheResult.ContentType;
            context.Response.ContentLength = cacheResult.Data.Length;
            SetCachingHeaders(context, cacheKey);

            await context.Response.Body.WriteAsync(cacheResult.Data, 0, cacheResult.Data.Length);
        }
        
        private async Task ProcessWithNoCache(HttpContext context, ImageJobInfo info)
        {

            
            // If we're not caching, we should always use the modified date from source blobs as part of the etag
            
            var betterCacheKey = await info.GetExactCacheKey();
            if (context.Request.Headers.TryGetValue(HeaderNames.IfNoneMatch, out var etag) && betterCacheKey == etag)
            {
                context.Response.StatusCode = StatusCodes.Status304NotModified;
                context.Response.ContentLength = 0;
                context.Response.ContentType = null;
                return;
            }
            
            if (info.HasParams)
            {
                logger?.LogInformation($"Processing image {info.FinalVirtualPath} with params {info.CommandString}");

                var imageData = await info.ProcessUncached();
                var imageBytes = imageData.ResultBytes;
                var contentType = imageData.ContentType;

                // write to stream
                context.Response.ContentType = contentType;
                context.Response.ContentLength = imageBytes.Count;
                SetCachingHeaders(context, betterCacheKey);

                await context.Response.Body.WriteAsync(imageBytes.Array, imageBytes.Offset, imageBytes.Count);
            }
            else
            {
                logger?.LogInformation($"Proxying image {info.FinalVirtualPath} with params {info.CommandString}");

                var contentType = PathHelpers.ContentTypeForImageExtension(info.EstimatedFileExtension);
                await using var sourceStream = (await info.GetPrimaryBlob()).OpenRead();
                if (sourceStream.CanSeek)
                {
                    if (sourceStream.Length == 0)
                    {
                        throw new InvalidOperationException("Source blob has zero bytes.");
                    }
                    context.Response.ContentType = contentType;
                    context.Response.ContentLength = sourceStream.Length;
                    SetCachingHeaders(context, betterCacheKey);
                    await sourceStream.CopyToAsync(context.Response.Body);
                }
                else
                {
                    context.Response.ContentType = contentType;
                    SetCachingHeaders(context, betterCacheKey);
                    await sourceStream.CopyToAsync(context.Response.Body);
                }
            }
            

        }

        private void SetCachingHeaders(HttpContext context, string etag)
        {
            context.Response.Headers[HeaderNames.ETag] = etag;
            if (options.DefaultCacheControlString != null)
                context.Response.Headers[HeaderNames.CacheControl] = options.DefaultCacheControlString;
        }
        
    }
}<|MERGE_RESOLUTION|>--- conflicted
+++ resolved
@@ -192,14 +192,7 @@
                 else
                 {
                     logger?.LogInformation($"DiskCache Miss: Proxying image {info.FinalVirtualPath}");
-<<<<<<< HEAD
-                    
-                    await using var sourceStream = (await info.GetPrimaryBlob()).OpenRead();
-                    await sourceStream.CopyToAsync(stream);
-                    await stream.FlushAsync();
-=======
                     await info.CopyPrimaryBlobToAsync(stream);
->>>>>>> 6668a72e
                 }
             });
 
