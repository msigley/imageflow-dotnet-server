--- conflicted
+++ resolved
@@ -247,11 +247,7 @@
         {
             var resizeParams = new ResizeParams
             {
-<<<<<<< HEAD
                 HasParams = querystringKeys.Any(query.ContainsKey)
-=======
-                hasParams = querystringKeys.Any(query.ContainsKey)
->>>>>>> 2164d40d
             };
 
             var extension = sourceFileExtension;
@@ -282,7 +278,6 @@
 
         private string GetCacheKey(string imagePath, ResizeParams resizeParams, DateTime lastWriteTimeUtc)
         {
-<<<<<<< HEAD
             using (var sha2 = SHA256.Create())
             {
                 var stringBytes = Encoding.UTF8.GetBytes($"{imagePath}?{resizeParams.ToString()}|{lastWriteTimeUtc}");
@@ -294,10 +289,6 @@
                     .Replace('+', '-')
                     .Replace('/', '_');
             }
-=======
-            // check cache and return if cached
-            return $"{imagePath}?{resizeParams.ToString()}|{lastWriteTimeUtc}";
->>>>>>> 2164d40d
         }
 
      
@@ -305,20 +296,11 @@
         {
             using (var buildJob = new FluentBuildJob())
             {
-<<<<<<< HEAD
-                var jobResult = await buildJob.Decode(new StreamSource(File.OpenRead(imagePath), true))
-                    .ResizerCommands(querystringCommands)
-                    .EncodeToBytes(new WebPLossyEncoder(DefaultWebPLossyEncoderQuality))
-                    .Finish()
-                    .InProcessAsync();
-=======
-                
                 var jobResult = await buildJob.BuildCommandString(
                     new StreamSource(File.OpenRead(imagePath), true),
-                    new BytesDestination(), resizeParams.commandString)
+                    new BytesDestination(), querystringCommands)
                         .Finish()
                         .InProcessAsync();
->>>>>>> 2164d40d
 
                 var bytes = jobResult.First.TryGetBytes().Value;
 
