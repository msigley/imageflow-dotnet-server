﻿<Project Sdk="Microsoft.NET.Sdk">

  <PropertyGroup>
    <TargetFramework>netcoreapp3.1</TargetFramework>
    <RootNamespace>Imageflow.Server</RootNamespace>
    <PackageVersion>0.1</PackageVersion>
    <Authors>Imazen</Authors>
  </PropertyGroup>

<<<<<<< HEAD
  <ItemGroup>
    <PackageReference Include="Imageflow.Net" Version="0.5.0" />
    <PackageReference Include="Microsoft.AspNetCore.Hosting.Abstractions" Version="2.2.0" />
    <PackageReference Include="Microsoft.AspNetCore.Http" Version="2.2.2" />
    <PackageReference Include="Microsoft.AspNetCore.Http.Abstractions" Version="2.2.0" />
    <PackageReference Include="Microsoft.Extensions.Caching.Abstractions" Version="3.1.3" />
    <PackageReference Include="Microsoft.Extensions.Caching.Memory" Version="3.1.3" />
    <PackageReference Include="Microsoft.Extensions.Logging.Abstractions" Version="3.1.3" />
=======
  <ItemGroup>    
    <FrameworkReference Include="Microsoft.AspNetCore.App" />    
    <PackageReference Include="Imageflow.Net" Version="0.4.4" />    
>>>>>>> 2164d40d
  </ItemGroup>

  <ItemGroup>
    <ProjectReference Include="..\Imazen.Common\Imazen.Common.csproj" />
  </ItemGroup>

</Project><|MERGE_RESOLUTION|>--- conflicted
+++ resolved
@@ -7,20 +7,9 @@
     <Authors>Imazen</Authors>
   </PropertyGroup>
 
-<<<<<<< HEAD
   <ItemGroup>
     <PackageReference Include="Imageflow.Net" Version="0.5.0" />
-    <PackageReference Include="Microsoft.AspNetCore.Hosting.Abstractions" Version="2.2.0" />
-    <PackageReference Include="Microsoft.AspNetCore.Http" Version="2.2.2" />
-    <PackageReference Include="Microsoft.AspNetCore.Http.Abstractions" Version="2.2.0" />
-    <PackageReference Include="Microsoft.Extensions.Caching.Abstractions" Version="3.1.3" />
-    <PackageReference Include="Microsoft.Extensions.Caching.Memory" Version="3.1.3" />
-    <PackageReference Include="Microsoft.Extensions.Logging.Abstractions" Version="3.1.3" />
-=======
-  <ItemGroup>    
     <FrameworkReference Include="Microsoft.AspNetCore.App" />    
-    <PackageReference Include="Imageflow.Net" Version="0.4.4" />    
->>>>>>> 2164d40d
   </ItemGroup>
 
   <ItemGroup>
